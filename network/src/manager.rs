//! Peer connection manager
use crate::connection::PeerConnection;
use crate::discovery::{NetworkType, PeerInfo};
use crate::protocol::{NetworkMessage, TransactionMessage};
use local_ip_address::local_ip;
use std::collections::HashMap;
use std::net::SocketAddr;
use std::sync::Arc;
use std::time::{Duration, Instant};
use tokio::sync::RwLock;
use tokio::task::JoinHandle;
use tokio::time;
use tracing::{debug, info, warn};

#[derive(serde::Deserialize, Debug)]
pub struct Snapshot {
    pub height: u64,
    pub state_hash: String,
    pub balances: std::collections::HashMap<String, u64>,
    pub masternodes: Vec<String>,
    pub timestamp: i64,
}

pub struct PeerManager {
    network: NetworkType,
    listen_addr: SocketAddr,
    peers: Arc<RwLock<HashMap<SocketAddr, PeerInfo>>>,
    peer_exchange: Arc<RwLock<crate::peer_exchange::PeerExchange>>,

    // last-seen timestamps for active peers (used by reaper)
    last_seen: Arc<RwLock<HashMap<SocketAddr, Instant>>>,
    // how long without an update before considering peer stale
    stale_after: Duration,
    // how often to run reaper
    reaper_interval: Duration,
}

impl PeerManager {
    pub fn new(network: NetworkType, listen_addr: SocketAddr) -> Self {
        let manager = PeerManager {
            network,
            listen_addr,
            peers: Arc::new(RwLock::new(HashMap::new())),
            peer_exchange: Arc::new(RwLock::new(crate::peer_exchange::PeerExchange::new(
                "/root/time-coin-node/data/peers.json".to_string(),
            ))),
            last_seen: Arc::new(RwLock::new(HashMap::new())),
            stale_after: Duration::from_secs(90), // tune as needed
            reaper_interval: Duration::from_secs(10), // tune as needed
        };

        // start background reaper to remove stale peers
        manager.spawn_reaper();

        // start background reconnection task to retry disconnected peers
        manager.spawn_reconnection_task();

        manager
    }

    /// Mark that we have recent evidence the peer is alive.
    /// Call this when you receive a heartbeat/pong, upon successful connect, or
    /// periodically while a connection's keep-alive is running.
    pub async fn peer_seen(&self, addr: SocketAddr) {
        let mut ls = self.last_seen.write().await;
        ls.insert(addr, Instant::now());
    }

    /// Remove a connected peer and clear last_seen. Centralized removal + logging.
    pub async fn remove_connected_peer(&self, addr: &SocketAddr) {
        let mut peers = self.peers.write().await;
        let removed = peers.remove(addr).is_some();

        // clear last_seen entry
        let mut ls = self.last_seen.write().await;
        ls.remove(addr);

        if removed {
            info!(peer = %addr, connected_count = peers.len(), "Peer removed");
        }
    }

    /// Attempt to connect to a peer and manage the live connection entry.
    /// Returns Err(String) on connect failure (keeps same signature as original).
    pub async fn connect_to_peer(&self, peer: PeerInfo) -> Result<(), String> {
        // Skip self
        if let Ok(my_ip) = local_ip() {
            if peer.address.ip() == my_ip {
                return Ok(());
            }
        }
        if peer.address == self.listen_addr {
            return Ok(());
        }

        let peer_addr = peer.address;
        let peer_arc = Arc::new(tokio::sync::Mutex::new(peer.clone()));

        match PeerConnection::connect(peer_arc.clone(), self.network.clone(), self.listen_addr)
            .await
        {
            Ok(conn) => {
                // On successful connect, get peer info and record
                let info = conn.peer_info().await;
                info!(peer = %info.address, version = %info.version, "connected to peer");

                // Insert into the active peers map
                self.peers.write().await.insert(peer_addr, info.clone());

                // mark last-seen immediately
                self.peer_seen(peer_addr).await;

                // Persist discovery / mark success in peer exchange
                self.add_discovered_peer(
                    peer_addr.ip().to_string(),
                    peer_addr.port(),
                    info.version.clone(),
                )
                .await;

                self.record_peer_success(&peer_addr.to_string()).await;

                // Request peer list for peer exchange via HTTP API (best effort, don't fail on error)
                let manager_for_pex = self.clone();
                let peer_addr_for_pex = peer_addr;
                tokio::spawn(async move {
                    match manager_for_pex
                        .fetch_peers_from_api(&peer_addr_for_pex)
                        .await
                    {
                        Ok(peer_list) => {
                            debug!(
                                peer = %peer_addr_for_pex,
                                count = peer_list.len(),
                                "Received peer list from connected peer via API"
                            );
                            // Add discovered peers to our peer exchange
                            for discovered_peer in peer_list {
                                manager_for_pex
                                    .add_discovered_peer(
                                        discovered_peer.address.ip().to_string(),
                                        discovered_peer.address.port(),
                                        discovered_peer.version.clone(),
                                    )
                                    .await;
                            }
                        }
                        Err(e) => {
                            debug!(peer = %peer_addr_for_pex, error = %e, "Failed to get peer list from API");
                        }
                    }
                });

                // Clone handles for the spawned cleanup / keep-alive watcher task.
                let peers_clone = self.peers.clone();
                let manager_clone = self.clone();

                // Spawn a task to run the connection keep-alive and cleanup on exit.
                tokio::spawn(async move {
                    // Run keep_alive in a separate task so we can periodically refresh last_seen
                    let keep_alive_handle: JoinHandle<()> = tokio::spawn(async move {
                        conn.keep_alive().await;
                    });

                    // While keep_alive is running, periodically mark peer as seen so reaper
                    // doesn't remove it prematurely. This helps when keep_alive is successfully
                    // pinging but the reaper would otherwise consider the peer stale.
                    loop {
                        // If keep_alive has finished, break out and do cleanup
                        if keep_alive_handle.is_finished() {
                            break;
                        }

                        // Refresh last-seen timestamp for this peer
                        manager_clone.peer_seen(peer_addr).await;

                        // Sleep a short interval before refreshing again
                        time::sleep(Duration::from_secs(10)).await;
                    }

                    // Await the keep_alive task to ensure any internal errors are propagated/logged
                    let _ = keep_alive_handle.await;

                    debug!(peer = %peer_addr, "peer keep_alive finished");

                    // Always attempt to remove the peer from active map when the connection finishes.
                    if peers_clone.write().await.remove(&peer_addr).is_some() {
                        info!(peer = %peer_addr, "removed peer from active peers after disconnect");
                    } else {
                        debug!(peer = %peer_addr, "peer not present in active peers map at disconnect");
                    }

                    // Ensure last_seen entry is cleared as well
                    let mut ls = manager_clone.last_seen.write().await;
                    ls.remove(&peer_addr);
                });

                Ok(())
            }
            Err(e) => {
                // On connect failure, record failure and return error
                self.record_peer_failure(&peer_addr.to_string()).await;
                Err(e)
            }
        }
    }

    /// Connect concurrently to a list of peers.
    pub async fn connect_to_peers(&self, peer_list: Vec<PeerInfo>) {
        for peer in peer_list {
            let mgr = self.clone();
            let peer_addr = peer.address;
            tokio::spawn(async move {
                if let Err(e) = mgr.connect_to_peer(peer).await {
                    warn!(peer = %peer_addr, error = %e, "Failed to connect to peer");
                }
            });
        }
    }

    /// Return a vector of active PeerInfo entries (live connections).
    pub async fn get_connected_peers(&self) -> Vec<PeerInfo> {
        self.peers.read().await.values().cloned().collect()
    }

    /// Return the number of currently active (live) peer connections.
    pub async fn active_peer_count(&self) -> usize {
        self.peers.read().await.len()
    }

    /// Keep the old helper name but delegate to active_peer_count for clarity.
    pub async fn peer_count(&self) -> usize {
        self.active_peer_count().await
    }

    /// Insert/update a connected peer in the active map.
    /// This centralizes insertion logic so callers can use this instead of direct map edits.
    pub async fn add_connected_peer(&self, peer: PeerInfo) {
        if peer.address.ip().is_unspecified() || peer.address == self.listen_addr {
            return;
        }
        let mut peers = self.peers.write().await;

        if let Some(existing) = peers.get(&peer.address) {
            // keep an existing known good version over unknown version
            if existing.version != "unknown" && peer.version == "unknown" {
                return;
            }
        }

        peers.insert(peer.address, peer.clone());

        // mark last-seen on add
        self.peer_seen(peer.address).await;

        self.add_discovered_peer(
            peer.address.ip().to_string(),
            peer.address.port(),
            peer.version.clone(),
        )
        .await;
    }

    pub async fn get_peer_ips(&self) -> Vec<String> {
        // Return host:port strings (unique) rather than bare IPs
        self.peers
            .read()
            .await
            .values()
            .map(|p| p.address.to_string())
            .collect()
    }

    pub async fn broadcast_transaction(&self, tx: TransactionMessage) -> Result<usize, String> {
        let peers = self.peers.read().await;
        let peer_count = peers.len();

        let message = NetworkMessage::Transaction(tx);
        let _data = message.serialize()?; // keep existing behavior; serialize may be used later

        info!(count = peer_count, "broadcasting transaction to peers");

        Ok(peer_count)
    }

    pub async fn request_genesis(
        &self,
        peer_addr: &str,
    ) -> Result<serde_json::Value, Box<dyn std::error::Error>> {
        let url = format!("http://{}:24101/genesis", peer_addr.replace(":24100", ""));

        let client = reqwest::Client::builder()
            .timeout(std::time::Duration::from_secs(10))
            .build()?;

        let response = client.get(&url).send().await?;

        if response.status().is_success() {
            let genesis: serde_json::Value = response.json().await?;
            Ok(genesis)
        } else {
            Err(format!("Failed to fetch genesis: {}", response.status()).into())
        }
    }

    /// Request mempool from a peer
    pub async fn request_mempool(
        &self,
        peer_addr: &str,
    ) -> Result<Vec<time_core::Transaction>, Box<dyn std::error::Error>> {
        let url = format!(
            "http://{}:24101/mempool/all",
            peer_addr.replace(":24100", "")
        );
        let client = reqwest::Client::builder()
            .timeout(std::time::Duration::from_secs(30))
            .build()?;

        let response = client.get(&url).send().await?;

        if !response.status().is_success() {
            return Err(format!("Failed to get mempool: {}", response.status()).into());
        }

        let transactions: Vec<time_core::Transaction> = response.json().await?;
        Ok(transactions)
    }

    pub async fn request_blockchain_info(
        &self,
        peer_addr: &str,
    ) -> Result<u64, Box<dyn std::error::Error>> {
        let url = format!(
            "http://{}:24101/blockchain/info",
            peer_addr.replace(":24100", "")
        );
        let client = reqwest::Client::builder()
            .timeout(std::time::Duration::from_secs(5))
            .build()?;

        let response = client.get(&url).send().await?;

        if !response.status().is_success() {
            return Err(format!("Failed to get blockchain info: {}", response.status()).into());
        }

        let info: serde_json::Value = response.json().await?;
        let height = info
            .get("height")
            .and_then(|h| h.as_u64())
            .ok_or("Invalid height in response")?;

        Ok(height)
    }

    pub async fn request_snapshot(
        &self,
        peer_addr: &str,
    ) -> Result<Snapshot, Box<dyn std::error::Error>> {
        let url = format!("http://{}:24101/snapshot", peer_addr.replace(":24100", ""));

        let client = reqwest::Client::builder()
            .timeout(std::time::Duration::from_secs(30))
            .build()?;

        let response = client.get(&url).send().await?;

        if response.status().is_success() {
            let snapshot: Snapshot = response.json().await?;
            Ok(snapshot)
        } else {
            Err(format!("Failed to fetch snapshot: {}", response.status()).into())
        }
    }

    pub async fn sync_recent_blocks(
        &self,
        _peer_addr: &str,
        _from_height: u64,
        _to_height: u64,
    ) -> Result<Vec<serde_json::Value>, Box<dyn std::error::Error>> {
        Ok(vec![])
    }

    pub async fn add_discovered_peer(&self, address: String, port: u16, version: String) {
        let mut exchange = self.peer_exchange.write().await;
        exchange.add_peer(address, port, version);
    }

    pub async fn get_best_peers(&self, count: usize) -> Vec<crate::peer_exchange::PeerInfo> {
        let exchange = self.peer_exchange.read().await;
        exchange.get_best_peers(count)
    }

    pub async fn record_peer_success(&self, address: &str) {
        let mut exchange = self.peer_exchange.write().await;
        exchange.record_success(address);
    }

    pub async fn record_peer_failure(&self, address: &str) {
        let mut exchange = self.peer_exchange.write().await;
        exchange.record_failure(address);
    }

    pub async fn known_peer_count(&self) -> usize {
        // number of remembered/persisted peers in peer_exchange
        let exchange = self.peer_exchange.read().await;
        exchange.peer_count()
    }

    /// Fetch peer list from a connected peer's HTTP API for peer exchange
    async fn fetch_peers_from_api(
        &self,
        peer_addr: &SocketAddr,
    ) -> Result<Vec<PeerInfo>, Box<dyn std::error::Error + Send + Sync>> {
        let url = format!("http://{}:24101/peers", peer_addr.ip());

        let client = reqwest::Client::builder()
            .timeout(std::time::Duration::from_secs(5))
            .build()?;

        let response = client.get(&url).send().await?;

        if !response.status().is_success() {
<<<<<<< HEAD
            return Err(format!(
                "HTTP request returned status: {}",
                response.status()
            ));
=======
            return Err(format!("HTTP request returned status: {}", response.status()).into());
>>>>>>> 579993c4
        }

        #[derive(serde::Deserialize)]
        struct ApiPeerInfo {
            address: String,
            version: String,
            #[allow(dead_code)]
            connected: bool,
        }

        #[derive(serde::Deserialize)]
        struct PeersResponse {
            peers: Vec<ApiPeerInfo>,
        }

        let peers_response: PeersResponse = response.json().await?;

        // Convert API peer info to discovery::PeerInfo
        // Expected API address formats:
        // - Full socket address: "192.168.1.1:24100" or "[::1]:24100"
        // - IP address only: "192.168.1.1" or "::1" (will append default port 24100)
        let mut peer_infos = Vec::new();
        for api_peer in peers_response.peers {
<<<<<<< HEAD
            // Try to parse address directly as SocketAddr
            let parsed = api_peer.address.parse::<SocketAddr>().or_else(|_| {
                // If parsing fails, try appending default peer port (24100) and parse again
                let with_port = format!("{}:24100", api_peer.address);
                with_port.parse::<SocketAddr>()
            });

            match parsed {
                Ok(addr) => {
                    let peer_info =
                        PeerInfo::with_version(addr, self.network.clone(), api_peer.version);
                    peer_infos.push(peer_info);
                }
                Err(e) => {
                    debug!(address = %api_peer.address, error = %e, "Failed to parse peer address from API; skipping entry");
                }
=======
            if let Ok(addr) = api_peer.address.parse::<SocketAddr>() {
                let peer_info =
                    PeerInfo::with_version(addr, self.network.clone(), api_peer.version);
                peer_infos.push(peer_info);
            } else {
                debug!(address = %api_peer.address, "Failed to parse peer address from API");
>>>>>>> 579993c4
            }
        }

        Ok(peer_infos)
    }

    pub async fn broadcast_block_proposal(&self, proposal: serde_json::Value) {
        let peers = self.peers.read().await.clone();
        for (addr, _info) in peers {
            let proposal_clone = proposal.clone();
            tokio::spawn(async move {
                let url = format!("http://{}:24101/consensus/block-proposal", addr.ip());
                let _ = reqwest::Client::new()
                    .post(&url)
                    .json(&proposal_clone)
                    .timeout(std::time::Duration::from_secs(5))
                    .send()
                    .await;
            });
        }
    }

    pub async fn broadcast_block_vote(&self, vote: serde_json::Value) {
        let peers = self.peers.read().await.clone();
        for (addr, _info) in peers {
            let vote_clone = vote.clone();
            tokio::spawn(async move {
                let url = format!("http://{}:24101/consensus/block-vote", addr.ip());
                let _ = reqwest::Client::new()
                    .post(&url)
                    .json(&vote_clone)
                    .timeout(std::time::Duration::from_secs(5))
                    .send()
                    .await;
            });
        }
    }

    /// Spawn a background task that periodically removes stale peers and logs removals.
    fn spawn_reaper(&self) {
        let last_seen = self.last_seen.clone();
        let peers = self.peers.clone();
        let stale_after = self.stale_after;
        let interval = self.reaper_interval;
        let manager = self.clone();

        tokio::spawn(async move {
            let mut ticker = time::interval(interval);
            loop {
                ticker.tick().await;
                let now = Instant::now();
                let mut to_remove = Vec::new();

                {
                    let ls = last_seen.read().await;
                    for (addr, seen) in ls.iter() {
                        if now.duration_since(*seen) > stale_after {
                            to_remove.push(*addr);
                        }
                    }
                }

                if !to_remove.is_empty() {
                    for addr in to_remove {
                        // Log the timeout and use the centralized removal function so logging
                        // and cleanup are consistent.
                        warn!(peer = %addr, "Peer down (heartbeat timeout)");
                        manager.remove_connected_peer(&addr).await;
                    }

                    let count = peers.read().await.len();
                    info!(connected_count = count, "Connected peers after purge");
                }
            }
        });
    }

    /// Spawn a background task that periodically attempts to reconnect to known peers
    /// that are not currently connected. This enables automatic recovery when nodes
    /// come back online after being reaped.
    fn spawn_reconnection_task(&self) {
        let manager = self.clone();

        tokio::spawn(async move {
            // Wait 60 seconds before the first reconnection attempt to allow initial connections
            time::sleep(Duration::from_secs(60)).await;

            let mut ticker = time::interval(Duration::from_secs(120)); // Check every 2 minutes
            loop {
                ticker.tick().await;

                // Get currently connected peer addresses
                let connected_addrs: std::collections::HashSet<String> = {
                    let peers = manager.peers.read().await;
                    peers.keys().map(|addr| addr.to_string()).collect()
                };

                // Get best known peers from peer exchange
                let best_peers = manager.get_best_peers(10).await;

                // Filter to only peers that aren't currently connected
                let disconnected_peers: Vec<_> = best_peers
                    .into_iter()
                    .filter(|p| !connected_addrs.contains(&p.full_address()))
                    .collect();

                if !disconnected_peers.is_empty() {
                    debug!(
                        count = disconnected_peers.len(),
                        "Attempting to reconnect to known peers"
                    );

                    // Attempt to reconnect to each disconnected peer
                    for pex_peer in disconnected_peers {
                        // Convert peer_exchange::PeerInfo to discovery::PeerInfo
                        match pex_peer.full_address().parse() {
                            Ok(addr) => {
                                let peer_info = PeerInfo::new(addr, manager.network.clone());

                                let mgr = manager.clone();
                                let peer_addr = peer_info.address;
                                tokio::spawn(async move {
                                    if let Err(e) = mgr.connect_to_peer(peer_info).await {
                                        debug!(
                                            peer = %peer_addr,
                                            error = %e,
                                            "Reconnection attempt failed"
                                        );
                                    } else {
                                        info!(peer = %peer_addr, "Successfully reconnected to peer");
                                    }
                                });
                            }
                            Err(_) => {
                                debug!(
                                    address = %pex_peer.full_address(),
                                    "Failed to parse peer address during reconnection"
                                );
                            }
                        }
                    }
                }
            }
        });
    }
}

// Implement Clone trait for PeerManager so `.clone()` is idiomatic.
impl Clone for PeerManager {
    fn clone(&self) -> Self {
        PeerManager {
            network: self.network.clone(),
            listen_addr: self.listen_addr,
            peers: self.peers.clone(),
            peer_exchange: self.peer_exchange.clone(),
            last_seen: self.last_seen.clone(),
            stale_after: self.stale_after,
            reaper_interval: self.reaper_interval,
        }
    }
}

#[cfg(test)]
mod tests {
    use super::*;
    use std::time::Duration;

    #[tokio::test]
    async fn test_peer_manager_stale_timeout() {
        // Test that the stale_after timeout is set correctly to 90 seconds
        let manager = PeerManager::new(NetworkType::Testnet, "127.0.0.1:8333".parse().unwrap());

        assert_eq!(
            manager.stale_after,
            Duration::from_secs(90),
            "Stale timeout should be 90 seconds to allow for 3 missed heartbeats"
        );
    }

    #[tokio::test]
    async fn test_peer_manager_reaper_interval() {
        // Test that the reaper interval is set correctly
        let manager = PeerManager::new(NetworkType::Testnet, "127.0.0.1:8333".parse().unwrap());

        assert_eq!(
            manager.reaper_interval,
            Duration::from_secs(10),
            "Reaper interval should be 10 seconds"
        );
    }

    #[tokio::test]
    async fn test_reconnection_task_spawned() {
        // Test that the manager spawns properly with reconnection task
        let manager = PeerManager::new(NetworkType::Testnet, "127.0.0.1:8333".parse().unwrap());

        // If we can create the manager without panicking, the tasks were spawned successfully
        assert_eq!(manager.network, NetworkType::Testnet);

        // Give a moment for background tasks to initialize
        tokio::time::sleep(Duration::from_millis(100)).await;
    }
}<|MERGE_RESOLUTION|>--- conflicted
+++ resolved
@@ -422,14 +422,10 @@
         let response = client.get(&url).send().await?;
 
         if !response.status().is_success() {
-<<<<<<< HEAD
             return Err(format!(
                 "HTTP request returned status: {}",
                 response.status()
             ));
-=======
-            return Err(format!("HTTP request returned status: {}", response.status()).into());
->>>>>>> 579993c4
         }
 
         #[derive(serde::Deserialize)]
@@ -453,7 +449,6 @@
         // - IP address only: "192.168.1.1" or "::1" (will append default port 24100)
         let mut peer_infos = Vec::new();
         for api_peer in peers_response.peers {
-<<<<<<< HEAD
             // Try to parse address directly as SocketAddr
             let parsed = api_peer.address.parse::<SocketAddr>().or_else(|_| {
                 // If parsing fails, try appending default peer port (24100) and parse again
@@ -470,14 +465,6 @@
                 Err(e) => {
                     debug!(address = %api_peer.address, error = %e, "Failed to parse peer address from API; skipping entry");
                 }
-=======
-            if let Ok(addr) = api_peer.address.parse::<SocketAddr>() {
-                let peer_info =
-                    PeerInfo::with_version(addr, self.network.clone(), api_peer.version);
-                peer_infos.push(peer_info);
-            } else {
-                debug!(address = %api_peer.address, "Failed to parse peer address from API");
->>>>>>> 579993c4
             }
         }
 
